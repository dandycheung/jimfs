--- conflicted
+++ resolved
@@ -22,11 +22,7 @@
   <parent>
     <groupId>com.google.jimfs</groupId>
     <artifactId>jimfs-parent</artifactId>
-<<<<<<< HEAD
     <version>1.0-rc1</version>
-=======
-    <version>1.1-SNAPSHOT</version>
->>>>>>> 36ffb2f9
   </parent>
 
   <artifactId>jimfs</artifactId>
